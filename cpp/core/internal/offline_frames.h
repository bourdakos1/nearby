--- conflicted
+++ resolved
@@ -10,14 +10,6 @@
 #include "platform/base/exception.h"
 #include "proto/connections_enums.pb.h"
 
-<<<<<<< HEAD
-// Detects the right usage.
-#include "google/protobuf/message_lite.h"
-#define proto_ns google::protobuf
-
-
-=======
->>>>>>> 2155b3dd
 namespace location {
 namespace nearby {
 namespace connections {
